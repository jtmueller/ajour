--- conflicted
+++ resolved
@@ -21,13 +21,10 @@
 
 ### Fixed
 
-<<<<<<< HEAD
 - Fixed issue where some Tukui addons wouldn't get matched correctly.
-=======
 - Fixed a bug in backup where the zip archive created on Windows didn't open properly
   on Linux and Macos. Fixed by converting Windows `\` path separators to `/` before
   writing to the zip file.
->>>>>>> ec4ed78e
 
 ## [0.5.3] - 2020-11-23
 
