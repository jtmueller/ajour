use {
    super::{
        AddonVersionKey, Ajour, AjourMode, AjourState, CatalogCategory, CatalogColumnKey,
        CatalogInstallStatus, CatalogRow, CatalogSource, Changelog, ChangelogPayload, ColumnKey,
        DirectoryType, DownloadReason, ExpandType, Interaction, Message, SelfUpdateStatus,
        SortDirection,
    },
    ajour_core::{
        addon::{Addon, AddonFolder, AddonState, Repository},
        backup::{backup_folders, latest_backup, BackupFolder},
        catalog,
        config::{load_config, ColumnConfig, ColumnConfigV2, Flavor},
        curse_api,
        error::ClientError,
        fs::{delete_addons, install_addon, PersistentData},
        network::download_addon,
        parse::{read_addon_directory, update_addon_fingerprint, FingerprintCollection},
        tukui_api,
<<<<<<< HEAD
        utility::{download_update_to_temp_file, wow_path_resolution},
        Result,
=======
        utility::wow_path_resolution,
        wowi_api, Result,
>>>>>>> ed6b179a
    },
    async_std::sync::{Arc, Mutex},
    iced::{Command, Length},
    isahc::HttpClient,
    native_dialog::*,
    std::collections::{HashMap, HashSet},
    std::path::{Path, PathBuf},
    widgets::header::ResizeEvent,
};

pub fn handle_message(ajour: &mut Ajour, message: Message) -> Result<Command<Message>> {
    match message {
        Message::Parse(Ok(config)) => {
            log::debug!("Message::Parse");
            log::debug!("config loaded:\n{:#?}", config);

            // When we have the config, we parse the addon directory
            // which is provided by the config.
            ajour.config = config;

            // Set column widths from the config
            match &ajour.config.column_config {
                ColumnConfig::V1 {
                    local_version_width,
                    remote_version_width,
                    status_width,
                } => {
                    ajour
                        .header_state
                        .columns
                        .get_mut(1)
                        .as_mut()
                        .unwrap()
                        .width = Length::Units(*local_version_width);
                    ajour
                        .header_state
                        .columns
                        .get_mut(2)
                        .as_mut()
                        .unwrap()
                        .width = Length::Units(*remote_version_width);
                    ajour
                        .header_state
                        .columns
                        .get_mut(3)
                        .as_mut()
                        .unwrap()
                        .width = Length::Units(*status_width);
                }
                ColumnConfig::V2 { columns } => {
                    ajour.header_state.columns.iter_mut().for_each(|a| {
                        if let Some((idx, column)) = columns
                            .iter()
                            .enumerate()
                            .filter_map(|(idx, column)| {
                                if column.key == a.key.as_string() {
                                    Some((idx, column))
                                } else {
                                    None
                                }
                            })
                            .next()
                        {
                            a.width = column.width.map_or(Length::Fill, Length::Units);
                            a.hidden = column.hidden;
                            a.order = idx;
                        }
                    });

                    ajour.column_settings.columns.iter_mut().for_each(|a| {
                        if let Some(idx) = columns
                            .iter()
                            .enumerate()
                            .filter_map(|(idx, column)| {
                                if column.key == a.key.as_string() {
                                    Some(idx)
                                } else {
                                    None
                                }
                            })
                            .next()
                        {
                            a.order = idx;
                        }
                    });

                    ajour.header_state.columns.sort_by_key(|c| c.order);
                    ajour.column_settings.columns.sort_by_key(|c| c.order);
                }
                ColumnConfig::V3 {
                    my_addons_columns,
                    catalog_columns,
                } => {
                    ajour.header_state.columns.iter_mut().for_each(|a| {
                        if let Some((idx, column)) = my_addons_columns
                            .iter()
                            .enumerate()
                            .filter_map(|(idx, column)| {
                                if column.key == a.key.as_string() {
                                    Some((idx, column))
                                } else {
                                    None
                                }
                            })
                            .next()
                        {
                            a.width = column.width.map_or(Length::Fill, Length::Units);
                            a.hidden = column.hidden;
                            a.order = idx;
                        }
                    });

                    ajour.column_settings.columns.iter_mut().for_each(|a| {
                        if let Some(idx) = my_addons_columns
                            .iter()
                            .enumerate()
                            .filter_map(|(idx, column)| {
                                if column.key == a.key.as_string() {
                                    Some(idx)
                                } else {
                                    None
                                }
                            })
                            .next()
                        {
                            a.order = idx;
                        }
                    });

                    ajour.catalog_header_state.columns.iter_mut().for_each(|a| {
                        if let Some((_idx, column)) = catalog_columns
                            .iter()
                            .enumerate()
                            .filter_map(|(idx, column)| {
                                if column.key == a.key.as_string() {
                                    Some((idx, column))
                                } else {
                                    None
                                }
                            })
                            .next()
                        {
                            a.width = column.width.map_or(Length::Fill, Length::Units);
                        }
                    });

                    ajour.header_state.columns.sort_by_key(|c| c.order);
                    ajour.column_settings.columns.sort_by_key(|c| c.order);
                }
            }

            // Use theme from config. Set to "Dark" if not defined.
            ajour.theme_state.current_theme_name =
                ajour.config.theme.as_deref().unwrap_or("Dark").to_string();

            // Use scale from config. Set to 1.0 if not defined.
            ajour.scale_state.scale = ajour.config.scale.unwrap_or(1.0);

            // Begin to parse addon folder(s).
            let mut commands = vec![];

            // If a backup directory is selected, find the latest backup
            if let Some(dir) = &ajour.config.backup_directory {
                commands.push(Command::perform(
                    latest_backup(dir.to_owned()),
                    Message::LatestBackup,
                ));
            }

            let flavors = &Flavor::ALL[..];
            for flavor in flavors {
                if let Some(addon_directory) = ajour.config.get_addon_directory_for_flavor(flavor) {
                    log::debug!(
                        "preparing to parse addons in {:?}",
                        addon_directory.display()
                    );

                    // Builds a Vec of valid flavors.
                    if addon_directory.exists() {
                        ajour.valid_flavors.push(*flavor);
                        ajour.valid_flavors.dedup();
                    }

                    commands.push(Command::perform(
                        perform_read_addon_directory(
                            ajour.fingerprint_collection.clone(),
                            addon_directory.clone(),
                            *flavor,
                        ),
                        Message::ParsedAddons,
                    ));
                } else {
                    log::debug!("addon directory is not set, showing welcome screen");

                    // Assume we are welcoming a user because directory is not set.
                    ajour.state = AjourState::Welcome;
                    break;
                }
            }

            let flavor = ajour.config.wow.flavor;
            // If we dont have current flavor in valid flavors we select a new.
            if !ajour.valid_flavors.iter().any(|f| *f == flavor) {
                // Find new flavor.
                if let Some(flavor) = ajour.valid_flavors.first() {
                    // Set nye flavor.
                    ajour.config.wow.flavor = *flavor;
                    // Persist the newly updated config.
                    ajour.config.save()?;
                }
            }

            return Ok(Command::batch(commands));
        }
        Message::Interaction(Interaction::Refresh) => {
            log::debug!("Interaction::Refresh");

            // Close settings if shown.
            ajour.is_showing_settings = false;
            // Close details if shown.
            ajour.expanded_type = ExpandType::None;

            // Cleans the addons.
            ajour.addons = HashMap::new();
            // Prepare state for loading.
            ajour.state = AjourState::Loading;

            return Ok(Command::perform(load_config(), Message::Parse));
        }
        Message::Interaction(Interaction::Settings) => {
            log::debug!("Interaction::Settings");

            ajour.is_showing_settings = !ajour.is_showing_settings;

            // Remove the expanded addon.
            ajour.expanded_type = ExpandType::None;
        }
        Message::Interaction(Interaction::Ignore(id)) => {
            log::debug!("Interaction::Ignore({})", &id);

            // Close settings if shown.
            ajour.is_showing_settings = false;
            // Close details if shown.
            ajour.expanded_type = ExpandType::None;

            let flavor = ajour.config.wow.flavor;
            let addons = ajour.addons.entry(flavor).or_default();
            let addon = addons.iter_mut().find(|a| a.primary_folder_id == id);

            if let Some(addon) = addon {
                addon.state = AddonState::Ignored;

                // Update the config.
                ajour
                    .config
                    .addons
                    .ignored
                    .entry(flavor)
                    .or_default()
                    .push(addon.primary_folder_id.clone());

                // Persist the newly updated config.
                let _ = &ajour.config.save();
            }
        }
        Message::Interaction(Interaction::Unignore(id)) => {
            log::debug!("Interaction::Unignore({})", &id);

            // Update ajour state.
            let flavor = ajour.config.wow.flavor;
            let addons = ajour.addons.entry(flavor).or_default();
            if let Some(addon) = addons.iter_mut().find(|a| a.primary_folder_id == id) {
                // Check if addon is updatable.
                if let Some(package) = addon.relevant_release_package() {
                    if addon.is_updatable(package) {
                        addon.state = AddonState::Updatable;
                    } else {
                        addon.state = AddonState::Ajour(None);
                    }
                }
            };

            // Update the config.
            let ignored_addon_ids = ajour.config.addons.ignored.entry(flavor).or_default();
            ignored_addon_ids.retain(|i| i != &id);

            // Persist the newly updated config.
            let _ = &ajour.config.save();
        }
        Message::Interaction(Interaction::OpenDirectory(dir_type)) => {
            log::debug!("Interaction::OpenDirectory({:?})", dir_type);

            let message = match dir_type {
                DirectoryType::Wow => Message::UpdateWowDirectory,
                DirectoryType::Backup => Message::UpdateBackupDirectory,
            };

            return Ok(Command::perform(open_directory(), message));
        }
        Message::Interaction(Interaction::OpenLink(link)) => {
            log::debug!("Interaction::OpenLink({})", &link);

            return Ok(Command::perform(
                async {
                    let _ = opener::open(link);
                },
                Message::None,
            ));
        }
        Message::UpdateWowDirectory(chosen_path) => {
            log::debug!("Message::UpdateWowDirectory(Chosen({:?}))", &chosen_path);
            let path = wow_path_resolution(chosen_path);
            log::debug!("Message::UpdateWowDirectory(Resolution({:?}))", &path);

            if path.is_some() {
                // Clear addons.
                ajour.addons = HashMap::new();
                // Update the path for World of Warcraft.
                ajour.config.wow.directory = path;
                // Persist the newly updated config.
                let _ = &ajour.config.save();
                // Set loading state.
                ajour.state = AjourState::Loading;
                // Reload config.
                return Ok(Command::perform(load_config(), Message::Parse));
            }
        }
        Message::Interaction(Interaction::FlavorSelected(flavor)) => {
            log::debug!("Interaction::FlavorSelected({})", flavor);
            // Close settings if shown.
            ajour.is_showing_settings = false;
            // Close details if shown.
            ajour.expanded_type = ExpandType::None;
            // Update the game flavor
            ajour.config.wow.flavor = flavor;
            // Persist the newly updated config.
            let _ = &ajour.config.save();
            // Update catalog
            query_and_sort_catalog(ajour);
        }
        Message::Interaction(Interaction::ModeSelected(mode)) => {
            log::debug!("Interaction::ModeSelected({:?})", mode);

            // Close settings if shown.
            ajour.is_showing_settings = false;

            // Set ajour mode.
            ajour.mode = mode;
            match mode {
                AjourMode::Catalog => {
                    let refresh = ajour.catalog.is_none();
                    if refresh {
                        ajour.state = AjourState::Loading;
                    }
                    ajour.state = AjourState::Idle;
                }
                AjourMode::MyAddons => {
                    ajour.state = AjourState::Idle;
                }
            }
        }

        Message::Interaction(Interaction::Expand(expand_type)) => {
            // Close settings if shown.
            ajour.is_showing_settings = false;

            // An addon can be exanded in two ways.
            match &expand_type {
                ExpandType::Details(a) => {
                    log::debug!("Interaction::Expand(Details({:?}))", &a.primary_folder_id);
                    let should_close = match &ajour.expanded_type {
                        ExpandType::Details(ea) => a.primary_folder_id == ea.primary_folder_id,
                        _ => false,
                    };

                    if should_close {
                        ajour.expanded_type = ExpandType::None;
                    } else {
                        ajour.expanded_type = expand_type.clone();
                    }
                }
                ExpandType::Changelog(changelog) => match changelog {
                    // We request changelog.
                    Changelog::Request(addon, key) => {
                        log::debug!(
                            "Interaction::Expand(Changelog::Request({:?}))",
                            &addon.primary_folder_id
                        );

                        // Check if the current expanded_type is showing changelog, and is the same
                        // addon. If this is the case, we close the details.

                        if let ExpandType::Changelog(Changelog::Some(a, _, k)) =
                            &ajour.expanded_type
                        {
                            if addon.primary_folder_id == a.primary_folder_id && key == k {
                                ajour.expanded_type = ExpandType::None;
                                return Ok(Command::none());
                            }
                        }

                        // If we have a curse addon.
                        if addon.active_repository == Some(Repository::Curse) {
                            let file_id = match key {
                                AddonVersionKey::Local => addon.file_id(),
                                AddonVersionKey::Remote => {
                                    if let Some(package) = addon.relevant_release_package() {
                                        package.file_id
                                    } else {
                                        None
                                    }
                                }
                            };

                            if let (Some(id), Some(file_id)) = (addon.repository_id(), file_id) {
                                let id = id.parse::<u32>().unwrap();

                                ajour.expanded_type =
                                    ExpandType::Changelog(Changelog::Loading(addon.clone(), *key));
                                return Ok(Command::perform(
                                    perform_fetch_curse_changelog(addon.clone(), *key, id, file_id),
                                    Message::FetchedChangelog,
                                ));
                            }
                        }

                        // If we have a Tukui addon.
                        if addon.active_repository == Some(Repository::Tukui) {
                            if let Some(id) = addon.repository_id() {
                                ajour.expanded_type =
                                    ExpandType::Changelog(Changelog::Loading(addon.clone(), *key));
                                return Ok(Command::perform(
                                    perform_fetch_tukui_changelog(
                                        addon.clone(),
                                        id,
                                        ajour.config.wow.flavor,
                                        *key,
                                    ),
                                    Message::FetchedChangelog,
                                ));
                            }
                        }

                        // If we have a Wowi addon.
                        if addon.active_repository == Some(Repository::WowI) {
                            if let Some(id) = addon.repository_id() {
                                ajour.expanded_type =
                                    ExpandType::Changelog(Changelog::Loading(addon.clone(), *key));
                                return Ok(Command::perform(
                                    perform_fetch_wowi_changelog(addon.clone(), id, *key),
                                    Message::FetchedChangelog,
                                ));
                            }
                        }
                    }
                    Changelog::Loading(a, _) => {
                        log::debug!(
                            "Interaction::Expand(Changelog::Loading({:?}))",
                            &a.primary_folder_id
                        );
                        ajour.expanded_type = ExpandType::Changelog(changelog.clone());
                    }
                    Changelog::Some(a, _, _) => {
                        log::debug!(
                            "Interaction::Expand(Changelog::Some({:?}))",
                            &a.primary_folder_id
                        );
                    }
                },
                ExpandType::None => {
                    log::debug!("Interaction::Expand(ExpandType::None)");
                }
            }
        }
        Message::Interaction(Interaction::Delete(id)) => {
            log::debug!("Interaction::Delete({})", &id);

            // Close settings if shown.
            ajour.is_showing_settings = false;
            // Close details if shown.
            ajour.expanded_type = ExpandType::None;

            let flavor = ajour.config.wow.flavor;
            let addons = ajour.addons.entry(flavor).or_default();

            if let Some(addon) = addons.iter().find(|a| a.primary_folder_id == id).cloned() {
                // Remove from local state.
                addons.retain(|a| a.primary_folder_id != addon.primary_folder_id);

                // Delete addon(s) from disk.
                let _ = delete_addons(&addon.folders);
            }
        }
        Message::Interaction(Interaction::Update(id)) => {
            log::debug!("Interaction::Update({})", &id);

            // Close settings if shown.
            ajour.is_showing_settings = false;
            // Close details if shown.
            ajour.expanded_type = ExpandType::None;

            let flavor = ajour.config.wow.flavor;
            let addons = ajour.addons.entry(flavor).or_default();
            let to_directory = ajour
                .config
                .get_download_directory_for_flavor(flavor)
                .expect("Expected a valid path");
            for addon in addons.iter_mut() {
                if addon.primary_folder_id == id {
                    addon.state = AddonState::Downloading;
                    return Ok(Command::perform(
                        perform_download_addon(
                            DownloadReason::Update,
                            ajour.shared_client.clone(),
                            flavor,
                            addon.clone(),
                            to_directory,
                        ),
                        Message::DownloadedAddon,
                    ));
                }
            }
        }
        Message::Interaction(Interaction::UpdateAll) => {
            log::debug!("Interaction::UpdateAll");

            // Close settings if shown.
            ajour.is_showing_settings = false;
            // Close details if shown.
            ajour.expanded_type = ExpandType::None;

            // Update all updatable addons, expect ignored.
            let flavor = ajour.config.wow.flavor;
            let ignored_ids = ajour.config.addons.ignored.entry(flavor).or_default();
            let mut addons: Vec<_> = ajour
                .addons
                .entry(flavor)
                .or_default()
                .iter_mut()
                .filter(|a| !ignored_ids.iter().any(|i| i == &a.primary_folder_id))
                .collect();

            let mut commands = vec![];
            for addon in addons.iter_mut() {
                if addon.state == AddonState::Updatable {
                    if let Some(to_directory) =
                        ajour.config.get_download_directory_for_flavor(flavor)
                    {
                        addon.state = AddonState::Downloading;
                        let addon = addon.clone();
                        commands.push(Command::perform(
                            perform_download_addon(
                                DownloadReason::Update,
                                ajour.shared_client.clone(),
                                flavor,
                                addon,
                                to_directory,
                            ),
                            Message::DownloadedAddon,
                        ))
                    }
                }
            }
            return Ok(Command::batch(commands));
        }
        Message::ParsedAddons((flavor, result)) => {
            // if our selected flavor returns (either ok or error) - we change to idle.
            if flavor == ajour.config.wow.flavor {
                ajour.state = AjourState::Idle;
            }

            if let Ok(addons) = result {
                log::debug!("Message::ParsedAddons({}, {} addons)", flavor, addons.len(),);

                // Ignored addon ids.
                let ignored_ids = ajour.config.addons.ignored.entry(flavor).or_default();

                // Check if addons is updatable.
                let release_channels = ajour
                    .config
                    .addons
                    .release_channels
                    .entry(flavor)
                    .or_default();
                let mut addons = addons
                    .into_iter()
                    .map(|mut a| {
                        // Check if we have saved release channel for addon.
                        if let Some(release_channel) = release_channels.get(&a.primary_folder_id) {
                            a.release_channel = *release_channel;
                        } else {
                            // Else we try to determine the release_channel based of installed version.
                            for (release_channel, package) in a.remote_packages() {
                                if package.file_id == a.file_id() {
                                    a.release_channel = release_channel.to_owned();
                                    break;
                                }
                            }
                        }

                        // Check if addon is updatable based on release channel.
                        if let Some(package) = a.relevant_release_package() {
                            if a.is_updatable(package) && a.state != AddonState::Corrupted {
                                a.state = AddonState::Updatable;
                            }
                        }

                        if ignored_ids.iter().any(|ia| &a.primary_folder_id == ia) {
                            a.state = AddonState::Ignored;
                        };

                        a
                    })
                    .collect::<Vec<Addon>>();

                // Sort the addons.
                sort_addons(&mut addons, SortDirection::Desc, ColumnKey::Status);
                ajour.header_state.previous_sort_direction = Some(SortDirection::Desc);
                ajour.header_state.previous_column_key = Some(ColumnKey::Status);

                if flavor == ajour.config.wow.flavor {
                    // Set the state if flavor matches.
                    ajour.state = AjourState::Idle;
                }

                // Insert the addons into the HashMap.
                ajour.addons.insert(flavor, addons);
            } else {
                log::error!(
                    "Message::ParsedAddons({}) - {}",
                    flavor,
                    result.err().unwrap(),
                );
            }
        }
        Message::DownloadedAddon((reason, flavor, id, result)) => {
            log::debug!(
                "Message::DownloadedAddon(({}, {}, error: {}))",
                flavor,
                &id,
                result.is_err()
            );

            // When an addon has been successfully downloaded we begin to unpack it.
            // If it for some reason fails to download, we handle the error.
            let from_directory = ajour
                .config
                .get_download_directory_for_flavor(flavor)
                .expect("Expected a valid path");
            let to_directory = ajour
                .config
                .get_addon_directory_for_flavor(&flavor)
                .expect("Expected a valid path");

            let mut remove_catalog_addon = None;

            let addons = ajour.addons.entry(flavor).or_default();
            if let Some(addon) = addons.iter_mut().find(|a| a.primary_folder_id == id) {
                match result {
                    Ok(_) => {
                        // Update catalog status for addon
                        if reason == DownloadReason::Install {
                            update_catalog_install_status(
                                &mut ajour.catalog_install_statuses,
                                CatalogInstallStatus::Unpacking,
                                flavor,
                                addon.repository_id(),
                            );
                        }

                        if addon.state == AddonState::Downloading {
                            addon.state = AddonState::Unpacking;
                            let addon = addon.clone();
                            return Ok(Command::perform(
                                perform_unpack_addon(
                                    reason,
                                    flavor,
                                    addon,
                                    from_directory,
                                    to_directory,
                                ),
                                Message::UnpackedAddon,
                            ));
                        }
                    }
                    Err(error) => {
                        log::error!("{}", error);

                        ajour.state = AjourState::Error(error);

                        // Update catalog status for addon
                        if reason == DownloadReason::Install {
                            update_catalog_install_status(
                                &mut ajour.catalog_install_statuses,
                                CatalogInstallStatus::Retry,
                                flavor,
                                addon.repository_id(),
                            );

                            remove_catalog_addon = Some(addon.primary_folder_id.clone());
                        }
                    }
                }
            }

            // Remove catalog installed addon from addons since it failed
            if let Some(id) = remove_catalog_addon {
                addons.retain(|a| a.primary_folder_id != id)
            }
        }
        Message::UnpackedAddon((reason, flavor, id, result)) => {
            log::debug!(
                "Message::UnpackedAddon(({}, error: {}))",
                &id,
                result.is_err()
            );

            let mut remove_catalog_addon = None;

            let addons = ajour.addons.entry(flavor).or_default();
            if let Some(addon) = addons.iter_mut().find(|a| a.primary_folder_id == id) {
                match result {
                    Ok(mut folders) => {
                        // Update the folders of the addon since they could have changed from the update,
                        // or if its an addon installed through the catalog, we haven't assigned it folders yet
                        {
                            folders.sort_by(|a, b| a.id.cmp(&b.id));

                            // Assign the primary folder id based on the first folder alphabetically with
                            // a matching repository identifier otherwise just the first
                            // folder alphabetically
                            let primary_folder_id = if let Some(folder) = folders.iter().find(|f| {
                                if let Some(repo) = addon.active_repository {
                                    match repo {
                                        Repository::Curse => {
                                            addon.repository_id()
                                                == f.repository_identifiers
                                                    .curse
                                                    .as_ref()
                                                    .map(u32::to_string)
                                        }
                                        Repository::Tukui => {
                                            addon.repository_id() == f.repository_identifiers.tukui
                                        }
                                        Repository::WowI => {
                                            addon.repository_id() == f.repository_identifiers.wowi
                                        }
                                    }
                                } else {
                                    false
                                }
                            }) {
                                folder.id.clone()
                            } else {
                                //TODO: Can this crash? What do we do in that case.
                                folders.get(0).map(|f| f.id.clone()).unwrap()
                            };
                            addon.primary_folder_id = primary_folder_id;
                            addon.folders = folders;
                        }

                        // Update catalog status for addon
                        if reason == DownloadReason::Install {
                            update_catalog_install_status(
                                &mut ajour.catalog_install_statuses,
                                CatalogInstallStatus::Fingerprint,
                                flavor,
                                addon.repository_id(),
                            );
                        }

                        addon.state = AddonState::Fingerprint;

                        let mut version = None;
                        if let Some(package) = addon.relevant_release_package() {
                            version = Some(package.version.clone());
                        }
                        if let Some(version) = version {
                            addon.set_version(version);
                        }

                        let mut commands = vec![];

                        for folder in &addon.folders {
                            commands.push(Command::perform(
                                perform_hash_addon(
                                    reason,
                                    ajour
                                        .config
                                        .get_addon_directory_for_flavor(&flavor)
                                        .expect("Expected a valid path"),
                                    folder.id.clone(),
                                    ajour.fingerprint_collection.clone(),
                                    flavor,
                                ),
                                Message::UpdateFingerprint,
                            ));
                        }

                        return Ok(Command::batch(commands));
                    }
                    Err(err) => {
                        ajour.state = AjourState::Error(err);
                        addon.state = AddonState::Ajour(Some("Error".to_owned()));

                        // Update catalog status for addon
                        if reason == DownloadReason::Install {
                            update_catalog_install_status(
                                &mut ajour.catalog_install_statuses,
                                CatalogInstallStatus::Retry,
                                flavor,
                                addon.repository_id(),
                            );

                            remove_catalog_addon = Some(addon.primary_folder_id.clone());
                        }
                    }
                }
            }

            // Remove catalog installed addon from addons since it failed
            if let Some(id) = remove_catalog_addon {
                addons.retain(|a| a.primary_folder_id != id)
            }
        }
        Message::UpdateFingerprint((reason, flavor, id, result)) => {
            log::debug!(
                "Message::UpdateFingerprint(({:?}, {}, error: {}))",
                flavor,
                &id,
                result.is_err()
            );

            let mut remove_catalog_addon = None;

            let addons = ajour.addons.entry(flavor).or_default();
            if let Some(addon) = addons.iter_mut().find(|a| a.primary_folder_id == id) {
                if result.is_ok() {
                    addon.state = AddonState::Ajour(Some("Completed".to_owned()));

                    // Update catalog status for addon
                    if reason == DownloadReason::Install {
                        update_catalog_install_status(
                            &mut ajour.catalog_install_statuses,
                            CatalogInstallStatus::Completed,
                            flavor,
                            addon.repository_id(),
                        );
                    }
                } else {
                    addon.state = AddonState::Ajour(Some("Error".to_owned()));

                    // Update catalog status for addon
                    if reason == DownloadReason::Install {
                        update_catalog_install_status(
                            &mut ajour.catalog_install_statuses,
                            CatalogInstallStatus::Retry,
                            flavor,
                            addon.repository_id(),
                        );

                        remove_catalog_addon = Some(addon.primary_folder_id.clone());
                    }
                }
            }

            // Remove catalog installed addon from addons since it failed
            if let Some(id) = remove_catalog_addon {
                addons.retain(|a| a.primary_folder_id != id)
            }
        }
        Message::LatestRelease(release) => {
            log::debug!(
                "Message::LatestRelease({:?})",
                release.as_ref().map(|r| &r.tag_name)
            );

            ajour.self_update_state.latest_release = release;
        }
        Message::Interaction(Interaction::SortColumn(column_key)) => {
            // Close settings if shown.
            ajour.is_showing_settings = false;
            // Close details if shown.
            ajour.expanded_type = ExpandType::None;

            // First time clicking a column should sort it in Ascending order, otherwise
            // flip the sort direction.
            let mut sort_direction = SortDirection::Asc;

            if let Some(previous_column_key) = ajour.header_state.previous_column_key {
                if column_key == previous_column_key {
                    if let Some(previous_sort_direction) =
                        ajour.header_state.previous_sort_direction
                    {
                        sort_direction = previous_sort_direction.toggle()
                    }
                }
            }

            // Exception would be first time ever sorting and sorting by title.
            // Since its already sorting in Asc by default, we should sort Desc.
            if ajour.header_state.previous_column_key.is_none() && column_key == ColumnKey::Title {
                sort_direction = SortDirection::Desc;
            }

            log::debug!(
                "Interaction::SortColumn({:?}, {:?})",
                column_key,
                sort_direction
            );

            let flavor = ajour.config.wow.flavor;
            let mut addons = ajour.addons.entry(flavor).or_default();

            sort_addons(&mut addons, sort_direction, column_key);

            ajour.header_state.previous_sort_direction = Some(sort_direction);
            ajour.header_state.previous_column_key = Some(column_key);
        }
        Message::Interaction(Interaction::SortCatalogColumn(column_key)) => {
            // Close settings if shown.
            ajour.is_showing_settings = false;

            // First time clicking a column should sort it in Ascending order, otherwise
            // flip the sort direction.
            let mut sort_direction = SortDirection::Asc;

            if let Some(previous_column_key) = ajour.catalog_header_state.previous_column_key {
                if column_key == previous_column_key {
                    if let Some(previous_sort_direction) =
                        ajour.catalog_header_state.previous_sort_direction
                    {
                        sort_direction = previous_sort_direction.toggle()
                    }
                }
            }

            // Exception would be first time ever sorting and sorting by title.
            // Since its already sorting in Asc by default, we should sort Desc.
            if ajour.catalog_header_state.previous_column_key.is_none()
                && column_key == CatalogColumnKey::Title
            {
                sort_direction = SortDirection::Desc;
            }

            log::debug!(
                "Interaction::SortCatalogColumn({:?}, {:?})",
                column_key,
                sort_direction
            );

            ajour.catalog_header_state.previous_sort_direction = Some(sort_direction);
            ajour.catalog_header_state.previous_column_key = Some(column_key);

            query_and_sort_catalog(ajour);
        }
        Message::ReleaseChannelSelected(release_channel) => {
            log::debug!("Message::ReleaseChannelSelected({:?})", release_channel);

            if let ExpandType::Details(expanded_addon) = &ajour.expanded_type {
                let flavor = ajour.config.wow.flavor;
                let addons = ajour.addons.entry(flavor).or_default();
                if let Some(addon) = addons
                    .iter_mut()
                    .find(|a| a.primary_folder_id == expanded_addon.primary_folder_id)
                {
                    addon.release_channel = release_channel;

                    // Check if addon is updatable.
                    if let Some(package) = addon.relevant_release_package() {
                        if addon.is_updatable(package) {
                            addon.state = AddonState::Updatable;
                        } else {
                            addon.state = AddonState::Ajour(None);
                        }
                    }

                    // Update config with the newly changed release channel.
                    ajour
                        .config
                        .addons
                        .release_channels
                        .entry(flavor)
                        .or_default()
                        .insert(addon.primary_folder_id.clone(), release_channel);

                    // Persist the newly updated config.
                    let _ = &ajour.config.save();
                }
            }
        }
        Message::ThemeSelected(theme_name) => {
            log::debug!("Message::ThemeSelected({:?})", &theme_name);

            ajour.theme_state.current_theme_name = theme_name.clone();

            ajour.config.theme = Some(theme_name);
            let _ = ajour.config.save();
        }
        Message::ThemesLoaded(mut themes) => {
            log::debug!("Message::ThemesLoaded({} themes)", themes.len());

            themes.sort();

            for theme in themes {
                ajour.theme_state.themes.push((theme.name.clone(), theme));
            }
        }
        Message::Interaction(Interaction::ResizeColumn(column_type, event)) => match event {
            ResizeEvent::ResizeColumn {
                left_name,
                left_width,
                right_name,
                right_width,
            } => match column_type {
                AjourMode::MyAddons => {
                    let left_key = ColumnKey::from(left_name.as_str());
                    let right_key = ColumnKey::from(right_name.as_str());

                    if let Some(column) = ajour
                        .header_state
                        .columns
                        .iter_mut()
                        .find(|c| c.key == left_key && left_key != ColumnKey::Title)
                    {
                        column.width = Length::Units(left_width);
                    }

                    if let Some(column) = ajour
                        .header_state
                        .columns
                        .iter_mut()
                        .find(|c| c.key == right_key && right_key != ColumnKey::Title)
                    {
                        column.width = Length::Units(right_width);
                    }
                }
                AjourMode::Catalog => {
                    let left_key = CatalogColumnKey::from(left_name.as_str());
                    let right_key = CatalogColumnKey::from(right_name.as_str());

                    if let Some(column) =
                        ajour.catalog_header_state.columns.iter_mut().find(|c| {
                            c.key == left_key && left_key != CatalogColumnKey::Description
                        })
                    {
                        column.width = Length::Units(left_width);
                    }

                    if let Some(column) =
                        ajour.catalog_header_state.columns.iter_mut().find(|c| {
                            c.key == right_key && right_key != CatalogColumnKey::Description
                        })
                    {
                        column.width = Length::Units(right_width);
                    }
                }
            },
            ResizeEvent::Finished => {
                // Persist changes to config
                save_column_configs(ajour);
            }
        },
        Message::Interaction(Interaction::ScaleUp) => {
            let prev_scale = ajour.scale_state.scale;

            ajour.scale_state.scale = (prev_scale + 0.1).min(2.0);

            ajour.config.scale = Some(ajour.scale_state.scale);
            let _ = ajour.config.save();

            log::debug!(
                "Interaction::ScaleUp({} -> {})",
                prev_scale,
                ajour.scale_state.scale
            );
        }
        Message::Interaction(Interaction::ScaleDown) => {
            let prev_scale = ajour.scale_state.scale;

            ajour.scale_state.scale = (prev_scale - 0.1).max(0.5);

            ajour.config.scale = Some(ajour.scale_state.scale);
            let _ = ajour.config.save();

            log::debug!(
                "Interaction::ScaleDown({} -> {})",
                prev_scale,
                ajour.scale_state.scale
            );
        }
        Message::UpdateBackupDirectory(path) => {
            log::debug!("Message::UpdateBackupDirectory({:?})", &path);

            if let Some(path) = path {
                // Update the backup directory path.
                ajour.config.backup_directory = Some(path.clone());
                // Persist the newly updated config.
                let _ = &ajour.config.save();

                // Check if a latest backup exists in path
                return Ok(Command::perform(latest_backup(path), Message::LatestBackup));
            }
        }

        Message::Interaction(Interaction::Backup) => {
            log::debug!("Interaction::Backup");

            // This will disable our backup button and show a message that the
            // app is processing the backup. We will unflag this on completion.
            ajour.backup_state.backing_up = true;

            let mut src_folders = vec![];

            // Shouldn't panic since button is only clickable if wow directory is chosen
            let wow_dir = ajour.config.wow.directory.as_ref().unwrap();

            // Shouldn't panic since button is only shown if backup directory is chosen
            let dest = ajour.config.backup_directory.as_ref().unwrap();

            // Backup WTF & AddOn directories for both flavors if they exist
            for flavor in Flavor::ALL.iter() {
                let addon_dir = ajour.config.get_addon_directory_for_flavor(flavor).unwrap();
                let wtf_dir = ajour.config.get_wtf_directory_for_flavor(flavor).unwrap();

                if addon_dir.exists() {
                    src_folders.push(BackupFolder::new(&addon_dir, wow_dir));
                }

                if wtf_dir.exists() {
                    src_folders.push(BackupFolder::new(&wtf_dir, wow_dir));
                }
            }

            return Ok(Command::perform(
                backup_folders(src_folders, dest.to_owned()),
                Message::BackupFinished,
            ));
        }
        Message::LatestBackup(as_of) => {
            log::debug!("Message::LatestBackup({:?})", &as_of);

            ajour.backup_state.last_backup = as_of;
        }
        Message::BackupFinished(Ok(as_of)) => {
            log::debug!("Message::BackupFinished({})", as_of.format("%H:%M:%S"));

            ajour.backup_state.backing_up = false;
            ajour.backup_state.last_backup = Some(as_of);
        }
        Message::BackupFinished(Err(error)) => {
            log::error!("{}", error);

            ajour.backup_state.backing_up = false;

            ajour.state = AjourState::Error(error);
        }
        Message::Interaction(Interaction::ToggleColumn(is_checked, key)) => {
            // We can't untoggle the addon title column
            if key == ColumnKey::Title {
                return Ok(Command::none());
            }

            log::debug!("Interaction::ToggleColumn({}, {:?})", is_checked, key);

            if is_checked {
                if let Some(column) = ajour.header_state.columns.iter_mut().find(|c| c.key == key) {
                    column.hidden = false;
                }
            } else if let Some(column) =
                ajour.header_state.columns.iter_mut().find(|c| c.key == key)
            {
                column.hidden = true;
            }

            // Persist changes to config
            save_column_configs(ajour);
        }
        Message::Interaction(Interaction::MoveColumnLeft(key)) => {
            log::debug!("Interaction::MoveColumnLeft({:?})", key);

            // Update header state ordering and save to config
            if let Some(idx) = ajour.header_state.columns.iter().position(|c| c.key == key) {
                ajour.header_state.columns.swap(idx, idx - 1);

                ajour
                    .header_state
                    .columns
                    .iter_mut()
                    .enumerate()
                    .for_each(|(idx, column)| column.order = idx);

                // Persist changes to config
                save_column_configs(ajour);
            }

            // Update column ordering in settings
            if let Some(idx) = ajour
                .column_settings
                .columns
                .iter()
                .position(|c| c.key == key)
            {
                ajour.column_settings.columns.swap(idx, idx - 1);
            }
        }
        Message::Interaction(Interaction::MoveColumnRight(key)) => {
            log::debug!("Interaction::MoveColumnRight({:?})", key);

            // Update header state ordering and save to config
            if let Some(idx) = ajour.header_state.columns.iter().position(|c| c.key == key) {
                ajour.header_state.columns.swap(idx, idx + 1);

                ajour
                    .header_state
                    .columns
                    .iter_mut()
                    .enumerate()
                    .for_each(|(idx, column)| column.order = idx);

                // Persist changes to config
                save_column_configs(ajour);
            }

            // Update column ordering in settings
            if let Some(idx) = ajour
                .column_settings
                .columns
                .iter()
                .position(|c| c.key == key)
            {
                ajour.column_settings.columns.swap(idx, idx + 1);
            }
        }
        Message::CatalogDownloaded(Ok(catalog)) => {
            log::debug!(
                "Message::CatalogDownloaded({} addons in catalog)",
                catalog.addons.len()
            );

            let mut categories = HashSet::new();
            catalog.addons.iter().for_each(|a| {
                for category in &a.categories {
                    categories.insert(category.clone());
                }
            });

            // Map category strings to Category enum
            let mut categories: Vec<_> = categories
                .into_iter()
                .map(CatalogCategory::Choice)
                .collect();
            categories.sort();

            // Unshift the All Categories option into the vec
            categories.insert(0, CatalogCategory::All);

            ajour.catalog_search_state.categories = categories;

            ajour.catalog = Some(catalog);

            query_and_sort_catalog(ajour);
        }
        Message::Interaction(Interaction::CatalogQuery(query)) => {
            // Close settings if shown.
            ajour.is_showing_settings = false;

            // Catalog search query
            ajour.catalog_search_state.query = Some(query);

            query_and_sort_catalog(ajour);
        }
        Message::Interaction(Interaction::CatalogInstall(source, flavor, id)) => {
            log::debug!(
                "Interaction::CatalogInstall({}, {}, {})",
                source,
                flavor,
                &id
            );

            // Close settings if shown.
            ajour.is_showing_settings = false;

            // Remove any existing status for this addon since we are going
            // to try and download it again
            ajour
                .catalog_install_statuses
                .retain(|(f, i, _)| if id == *i { flavor != *f } else { true });

            // Add new status for this addon as Downloading
            ajour
                .catalog_install_statuses
                .push((flavor, id, CatalogInstallStatus::Downloading));

            return Ok(Command::perform(
                perform_fetch_latest_addon(source, id, flavor),
                Message::CatalogInstallAddonFetched,
            ));
        }
        Message::Interaction(Interaction::CatalogCategorySelected(category)) => {
            log::debug!("Interaction::CatalogCategorySelected({})", &category);
            // Close settings if shown.
            ajour.is_showing_settings = false;

            // Select category
            ajour.catalog_search_state.category = category;

            query_and_sort_catalog(ajour);
        }
        Message::Interaction(Interaction::CatalogResultSizeSelected(size)) => {
            log::debug!("Interaction::CatalogResultSizeSelected({:?})", &size);

            // Close settings if shown.
            ajour.is_showing_settings = false;
            // Catalog result size
            ajour.catalog_search_state.result_size = size;

            query_and_sort_catalog(ajour);
        }
        Message::Interaction(Interaction::CatalogSourceSelected(source)) => {
            log::debug!("Interaction::CatalogResultSizeSelected({:?})", source);

            // Close settings if shown.
            ajour.is_showing_settings = false;
            // Catalog source
            ajour.catalog_search_state.source = source;

            query_and_sort_catalog(ajour);
        }
        Message::CatalogInstallAddonFetched((flavor, id, result)) => match result {
            Ok(mut addon) => {
                log::debug!(
                    "Message::CatalogInstallAddonFetched({:?}, {:?})",
                    flavor,
                    &id
                );

                if let Some(addons) = ajour.addons.get_mut(&flavor) {
                    // Add the addon to our collection
                    addon.state = AddonState::Downloading;
                    addons.push(addon.clone());

                    let to_directory = ajour
                        .config
                        .get_download_directory_for_flavor(flavor)
                        .expect("Expected a valid path");

                    return Ok(Command::perform(
                        perform_download_addon(
                            DownloadReason::Install,
                            ajour.shared_client.clone(),
                            flavor,
                            addon,
                            to_directory,
                        ),
                        Message::DownloadedAddon,
                    ));
                }
            }
            Err(error) => {
                log::error!("{}", error);

                update_catalog_install_status(
                    &mut ajour.catalog_install_statuses,
                    CatalogInstallStatus::Unavilable,
                    flavor,
                    Some(id.to_string()),
                );
            }
        },
        Message::FetchedChangelog((addon, key, result)) => {
            log::debug!("Message::FetchedChangelog(error: {})", &result.is_err());
            match result {
                Ok((changelog, url)) => {
                    let payload = ChangelogPayload { changelog, url };
                    let changelog = Changelog::Some(addon, payload, key);
                    ajour.expanded_type = ExpandType::Changelog(changelog);
                }
                Err(error) => {
                    log::error!("Message::FetchedChangelog(error: {})", &error);
                    ajour.expanded_type = ExpandType::None;
                }
            }
        }
        Message::Interaction(Interaction::UpdateAjour) => {
            log::debug!("Interaction::UpdateAjour");

            if let Some(release) = &ajour.self_update_state.latest_release {
                let bin_name = bin_name().to_owned();

                ajour.self_update_state.status = Some(SelfUpdateStatus::InProgress);

                return Ok(Command::perform(
                    download_update_to_temp_file(bin_name, release.clone()),
                    Message::AjourUpdateDownloaded,
                ));
            }
        }
        Message::AjourUpdateDownloaded(result) => {
            log::debug!("Message::AjourUpdateDownloaded");

            match result {
                Ok((current_bin_name, temp_bin_path)) => {
                    // Remove first arg, which is path to binary. We don't use this first
                    // arg as binary path because it's not reliable, per the docs.
                    let mut args = std::env::args();
                    args.next();

                    match std::process::Command::new(&temp_bin_path)
                        .args(args)
                        .arg("--self-update-temp")
                        .arg(&current_bin_name)
                        .spawn()
                    {
                        Ok(_) => std::process::exit(0),
                        Err(error) => {
                            log::error!("{}", error);
                            ajour.state = AjourState::Error(ClientError::from(error));
                            ajour.self_update_state.status = Some(SelfUpdateStatus::Failed);
                        }
                    }
                }
                Err(error) => {
                    log::error!("{}", error);

                    ajour.state = AjourState::Error(error);
                    ajour.self_update_state.status = Some(SelfUpdateStatus::Failed);
                }
            }
        }
        Message::Error(error)
        | Message::Parse(Err(error))
        | Message::CatalogDownloaded(Err(error)) => {
            log::error!("{}", error);

            ajour.state = AjourState::Error(error);
        }
        Message::RuntimeEvent(iced_native::Event::Window(
            iced_native::window::Event::Resized { width, height },
        )) => {
            let width = (width as f64 * ajour.scale_state.scale) as u32;
            let height = (height as f64 * ajour.scale_state.scale) as u32;

            ajour.config.window_size = Some((width, height));
            let _ = ajour.config.save();
        }
        Message::RuntimeEvent(_) => {}
        Message::None(_) => {}
    }

    Ok(Command::none())
}

async fn open_directory() -> Option<PathBuf> {
    let dialog = OpenSingleDir { dir: None };
    if let Ok(show) = dialog.show() {
        return show;
    }

    None
}

async fn perform_read_addon_directory(
    fingerprint_collection: Arc<Mutex<Option<FingerprintCollection>>>,
    root_dir: PathBuf,
    flavor: Flavor,
) -> (Flavor, Result<Vec<Addon>>) {
    (
        flavor,
        read_addon_directory(fingerprint_collection, root_dir, flavor).await,
    )
}

async fn perform_fetch_tukui_changelog(
    addon: Addon,
    tukui_id: String,
    flavor: Flavor,
    key: AddonVersionKey,
) -> (Addon, AddonVersionKey, Result<(String, String)>) {
    (
        addon,
        key,
        tukui_api::fetch_changelog(&tukui_id, &flavor).await,
    )
}

async fn perform_fetch_curse_changelog(
    addon: Addon,
    key: AddonVersionKey,
    id: u32,
    file_id: i64,
) -> (Addon, AddonVersionKey, Result<(String, String)>) {
    (addon, key, curse_api::fetch_changelog(id, file_id).await)
}

async fn perform_fetch_wowi_changelog(
    addon: Addon,
    id: String,
    key: AddonVersionKey,
) -> (Addon, AddonVersionKey, Result<(String, String)>) {
    (
        addon,
        key,
        Ok((
            "Please view this changelog in the browser by pressing 'Full Changelog' to the right"
                .to_owned(),
            wowi_api::changelog_url(id),
        )),
    )
}

/// Downloads the newest version of the addon.
/// This is for now only downloading from warcraftinterface.
async fn perform_download_addon(
    reason: DownloadReason,
    shared_client: Arc<HttpClient>,
    flavor: Flavor,
    addon: Addon,
    to_directory: PathBuf,
) -> (DownloadReason, Flavor, String, Result<()>) {
    (
        reason,
        flavor,
        addon.primary_folder_id.clone(),
        download_addon(&shared_client, &addon, &to_directory).await,
    )
}

/// Rehashes a `Addon`.
async fn perform_hash_addon(
    reason: DownloadReason,
    addon_dir: impl AsRef<Path>,
    addon_id: String,
    fingerprint_collection: Arc<Mutex<Option<FingerprintCollection>>>,
    flavor: Flavor,
) -> (DownloadReason, Flavor, String, Result<()>) {
    (
        reason,
        flavor,
        addon_id.clone(),
        update_addon_fingerprint(fingerprint_collection, flavor, addon_dir, addon_id).await,
    )
}

/// Unzips `Addon` at given `from_directory` and moves it `to_directory`.
async fn perform_unpack_addon(
    reason: DownloadReason,
    flavor: Flavor,
    addon: Addon,
    from_directory: PathBuf,
    to_directory: PathBuf,
) -> (DownloadReason, Flavor, String, Result<Vec<AddonFolder>>) {
    (
        reason,
        flavor,
        addon.primary_folder_id.clone(),
        install_addon(&addon, &from_directory, &to_directory).await,
    )
}

/// Unzips `Addon` at given `from_directory` and moves it `to_directory`.
async fn perform_fetch_latest_addon(
    source: catalog::Source,
    source_id: u32,
    flavor: Flavor,
) -> (Flavor, u32, Result<Addon>) {
    let result = match source {
        catalog::Source::Curse => curse_api::latest_addon(source_id, flavor).await,
        catalog::Source::Tukui => tukui_api::latest_addon(source_id, flavor).await,
    };

    (flavor, source_id, result)
}

fn sort_addons(addons: &mut [Addon], sort_direction: SortDirection, column_key: ColumnKey) {
    match (column_key, sort_direction) {
        (ColumnKey::Title, SortDirection::Asc) => {
            addons.sort_by(|a, b| a.title().to_lowercase().cmp(&b.title().to_lowercase()));
        }
        (ColumnKey::Title, SortDirection::Desc) => {
            addons.sort_by(|a, b| {
                a.title()
                    .to_lowercase()
                    .cmp(&b.title().to_lowercase())
                    .reverse()
                    .then_with(|| {
                        a.relevant_release_package()
                            .cmp(&b.relevant_release_package())
                    })
            });
        }
        (ColumnKey::LocalVersion, SortDirection::Asc) => {
            addons.sort_by(|a, b| {
                a.version()
                    .cmp(&b.version())
                    .then_with(|| a.title().cmp(&b.title()))
            });
        }
        (ColumnKey::LocalVersion, SortDirection::Desc) => {
            addons.sort_by(|a, b| {
                a.version()
                    .cmp(&b.version())
                    .reverse()
                    .then_with(|| a.title().cmp(&b.title()))
            });
        }
        (ColumnKey::RemoteVersion, SortDirection::Asc) => {
            addons.sort_by(|a, b| {
                a.relevant_release_package()
                    .cmp(&b.relevant_release_package())
                    .then_with(|| a.cmp(&b))
            });
        }
        (ColumnKey::RemoteVersion, SortDirection::Desc) => {
            addons.sort_by(|a, b| {
                a.relevant_release_package()
                    .cmp(&b.relevant_release_package())
                    .reverse()
                    .then_with(|| a.cmp(&b))
            });
        }
        (ColumnKey::Status, SortDirection::Asc) => {
            addons.sort_by(|a, b| a.state.cmp(&b.state).then_with(|| a.cmp(&b)));
        }
        (ColumnKey::Status, SortDirection::Desc) => {
            addons.sort_by(|a, b| a.state.cmp(&b.state).reverse().then_with(|| a.cmp(&b)));
        }
        (ColumnKey::Channel, SortDirection::Asc) => addons.sort_by(|a, b| {
            a.release_channel
                .to_string()
                .cmp(&b.release_channel.to_string())
        }),
        (ColumnKey::Channel, SortDirection::Desc) => addons.sort_by(|a, b| {
            a.release_channel
                .to_string()
                .cmp(&b.release_channel.to_string())
                .reverse()
        }),
        (ColumnKey::Author, SortDirection::Asc) => {
            addons.sort_by(|a, b| a.author().cmp(&b.author()))
        }
        (ColumnKey::Author, SortDirection::Desc) => {
            addons.sort_by(|a, b| a.author().cmp(&b.author()).reverse())
        }
        (ColumnKey::GameVersion, SortDirection::Asc) => {
            addons.sort_by(|a, b| a.game_version().cmp(&b.game_version()))
        }
        (ColumnKey::GameVersion, SortDirection::Desc) => {
            addons.sort_by(|a, b| a.game_version().cmp(&b.game_version()).reverse())
        }
        (ColumnKey::DateReleased, SortDirection::Asc) => {
            addons.sort_by(|a, b| {
                a.relevant_release_package()
                    .map(|p| p.date_time)
                    .cmp(&b.relevant_release_package().map(|p| p.date_time))
            });
        }
        (ColumnKey::DateReleased, SortDirection::Desc) => {
            addons.sort_by(|a, b| {
                a.relevant_release_package()
                    .map(|p| p.date_time)
                    .cmp(&b.relevant_release_package().map(|p| p.date_time))
                    .reverse()
            });
        }
        (ColumnKey::Source, SortDirection::Asc) => {
            addons.sort_by(|a, b| a.active_repository.cmp(&b.active_repository))
        }
        (ColumnKey::Source, SortDirection::Desc) => {
            addons.sort_by(|a, b| a.active_repository.cmp(&b.active_repository).reverse())
        }
    }
}

fn sort_catalog_addons(
    addons: &mut [CatalogRow],
    sort_direction: SortDirection,
    column_key: CatalogColumnKey,
) {
    match (column_key, sort_direction) {
        (CatalogColumnKey::Title, SortDirection::Asc) => {
            addons.sort_by(|a, b| a.addon.name.cmp(&b.addon.name));
        }
        (CatalogColumnKey::Title, SortDirection::Desc) => {
            addons.sort_by(|a, b| a.addon.name.cmp(&b.addon.name).reverse());
        }
        (CatalogColumnKey::Description, SortDirection::Asc) => {
            addons.sort_by(|a, b| a.addon.summary.cmp(&b.addon.summary));
        }
        (CatalogColumnKey::Description, SortDirection::Desc) => {
            addons.sort_by(|a, b| a.addon.summary.cmp(&b.addon.summary).reverse());
        }
        (CatalogColumnKey::Source, SortDirection::Asc) => {
            addons.sort_by(|a, b| a.addon.source.cmp(&b.addon.source));
        }
        (CatalogColumnKey::Source, SortDirection::Desc) => {
            addons.sort_by(|a, b| a.addon.source.cmp(&b.addon.source).reverse());
        }
        (CatalogColumnKey::NumDownloads, SortDirection::Asc) => {
            addons.sort_by(|a, b| {
                a.addon
                    .number_of_downloads
                    .cmp(&b.addon.number_of_downloads)
            });
        }
        (CatalogColumnKey::NumDownloads, SortDirection::Desc) => {
            addons.sort_by(|a, b| {
                a.addon
                    .number_of_downloads
                    .cmp(&b.addon.number_of_downloads)
                    .reverse()
            });
        }
        (CatalogColumnKey::Install, SortDirection::Asc) => {}
        (CatalogColumnKey::Install, SortDirection::Desc) => {}
        (CatalogColumnKey::DateReleased, SortDirection::Asc) => {
            addons.sort_by(|a, b| a.addon.date_released.cmp(&b.addon.date_released));
        }
        (CatalogColumnKey::DateReleased, SortDirection::Desc) => {
            addons.sort_by(|a, b| a.addon.date_released.cmp(&b.addon.date_released).reverse());
        }
    }
}

fn query_and_sort_catalog(ajour: &mut Ajour) {
    if let Some(catalog) = &ajour.catalog {
        let query = ajour
            .catalog_search_state
            .query
            .as_ref()
            .map(|s| s.to_lowercase());
        let flavor = &ajour.config.wow.flavor;
        let source = &ajour.catalog_search_state.source;
        let category = &ajour.catalog_search_state.category;
        let result_size = ajour.catalog_search_state.result_size.as_usize();

        let mut catalog_rows: Vec<_> = catalog
            .addons
            .iter()
            .filter(|a| {
                let cleaned_text =
                    format!("{} {}", a.name.to_lowercase(), a.summary.to_lowercase());

                if let Some(query) = &query {
                    cleaned_text.contains(query)
                } else {
                    true
                }
            })
            .filter(|a| a.flavors.iter().any(|f| *f == flavor.base_flavor()))
            .filter(|a| match source {
                CatalogSource::All => true,
                CatalogSource::Choice(source) => a.source == *source,
            })
            .filter(|a| match category {
                CatalogCategory::All => true,
                CatalogCategory::Choice(name) => a.categories.iter().any(|c| c == name),
            })
            .cloned()
            .map(CatalogRow::from)
            .collect();

        let sort_direction = ajour
            .catalog_header_state
            .previous_sort_direction
            .unwrap_or(SortDirection::Desc);
        let column_key = ajour
            .catalog_header_state
            .previous_column_key
            .unwrap_or(CatalogColumnKey::NumDownloads);

        sort_catalog_addons(&mut catalog_rows, sort_direction, column_key);

        catalog_rows = catalog_rows
            .into_iter()
            .enumerate()
            .filter_map(|(idx, row)| if idx < result_size { Some(row) } else { None })
            .collect();

        ajour.catalog_search_state.catalog_rows = catalog_rows;
    }
}

fn save_column_configs(ajour: &mut Ajour) {
    let my_addons_columns: Vec<_> = ajour
        .header_state
        .columns
        .iter()
        .map(ColumnConfigV2::from)
        .collect();

    let catalog_columns: Vec<_> = ajour
        .catalog_header_state
        .columns
        .iter()
        .map(ColumnConfigV2::from)
        .collect();

    ajour.config.column_config = ColumnConfig::V3 {
        my_addons_columns,
        catalog_columns,
    };

    let _ = ajour.config.save();
}

fn update_catalog_install_status(
    statuses: &mut Vec<(Flavor, u32, CatalogInstallStatus)>,
    new_status: CatalogInstallStatus,
    flavor: Flavor,
    repository_id: Option<String>,
) {
    if let Some((_, _, status)) = statuses
        .iter_mut()
        .find(|(f, i, _)| flavor == *f && repository_id == Some(i.to_string()))
    {
        *status = new_status;
    }
}

/// Hardcoded binary names for each compilation target
/// that gets published to the Github Release
const fn bin_name() -> &'static str {
    #[cfg(all(target_os = "windows", feature = "opengl"))]
    {
        "ajour-opengl.exe"
    }

    #[cfg(all(target_os = "windows", feature = "wgpu"))]
    {
        "ajour.exe"
    }

    #[cfg(all(target_os = "macos", feature = "opengl"))]
    {
        "ajour-opengl"
    }

    #[cfg(all(target_os = "macos", feature = "wgpu"))]
    {
        "ajour"
    }

    #[cfg(all(target_os = "linux", feature = "opengl"))]
    {
        "ajour-opengl.AppImage"
    }

    #[cfg(all(target_os = "linux", feature = "wgpu"))]
    {
        "ajour.AppImage"
    }
}<|MERGE_RESOLUTION|>--- conflicted
+++ resolved
@@ -16,13 +16,8 @@
         network::download_addon,
         parse::{read_addon_directory, update_addon_fingerprint, FingerprintCollection},
         tukui_api,
-<<<<<<< HEAD
         utility::{download_update_to_temp_file, wow_path_resolution},
-        Result,
-=======
-        utility::wow_path_resolution,
         wowi_api, Result,
->>>>>>> ed6b179a
     },
     async_std::sync::{Arc, Mutex},
     iced::{Command, Length},
